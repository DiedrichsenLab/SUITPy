# Byte-compiled / optimized / DLL files
__pycache__/
*.py[cod]

<<<<<<< HEAD
# C extensions
*.so

# Distribution / packaging
.Python
env/
build/
develop-eggs/
dist/
downloads/
eggs/
.eggs/
lib/
lib64/
parts/
sdist/
var/
*.egg-info/
.installed.cfg
*.egg

# PyInstaller
#  Usually these files are written by a python script from a template
#  before PyInstaller builds the exe, so as to inject date/other infos into it.
*.manifest
*.spec

# Installer logs
pip-log.txt
pip-delete-this-directory.txt

# Unit test / coverage reports
htmlcov/
.tox/
.coverage
.coverage.*
.cache
nosetests.xml
coverage.xml
*.cover

# Translations
*.mo
*.pot

# Django stuff:
*.log

# Sphinx documentation
docs/_build/

# PyBuilder
target/

# DotEnv configuration
.env

# Database
*.db
*.rdb

# Pycharm
.idea

# VS Code
.vscode/

# Spyder
.spyproject/

# Jupyter NB Checkpoints
.ipynb_checkpoints/

# exclude data from source control by default
/data/

# exclude reports and figures
/reports/

# exclude savio scripts (Berkeley-specific)
#savio_scripts/

# Mac OS-specific storage files
.DS_Store

# vim
*.swp
*.swo

# Mypy cache
.mypy_cache/
*.m~
=======
*.pyc
__pycache__/flatmap.cpython-37.pyc
*.pyc
*.pyc
*.pyc
*.pyc
>>>>>>> 9882e91d
<|MERGE_RESOLUTION|>--- conflicted
+++ resolved
@@ -2,7 +2,6 @@
 __pycache__/
 *.py[cod]
 
-<<<<<<< HEAD
 # C extensions
 *.so
 
@@ -77,13 +76,10 @@
 .ipynb_checkpoints/
 
 # exclude data from source control by default
-/data/
+#/data/
 
 # exclude reports and figures
 /reports/
-
-# exclude savio scripts (Berkeley-specific)
-#savio_scripts/
 
 # Mac OS-specific storage files
 .DS_Store
@@ -95,11 +91,4 @@
 # Mypy cache
 .mypy_cache/
 *.m~
-=======
-*.pyc
-__pycache__/flatmap.cpython-37.pyc
-*.pyc
-*.pyc
-*.pyc
-*.pyc
->>>>>>> 9882e91d
+*.pyc