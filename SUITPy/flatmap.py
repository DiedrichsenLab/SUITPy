#!/usr/bin/env python3
# -*- coding: utf-8 -*-
"""
SUIT toolbox flatmap module

Basic functionality for mapping and plotting functional
Data for the cerebellum

@authors jdiedrichsen, maedbhking, eliu72, dzhi1993, switt
"""

import numpy as np
import os
import sys
import nibabel as nb
import matplotlib.pyplot as plt
import matplotlib as mpl
import scipy.stats as ss
from matplotlib.patches import Polygon
from matplotlib.collections import PatchCollection
from matplotlib.colors import ListedColormap
from matplotlib.cm import ScalarMappable, get_cmap
from matplotlib.colorbar import make_axes
from matplotlib.colors import Normalize, LinearSegmentedColormap
import warnings

_base_dir = os.path.dirname(os.path.abspath(__file__))
_surf_dir = os.path.join(_base_dir, 'surfaces')

<<<<<<< HEAD
def affine_transform(
    x1, 
    x2, 
    x3, 
    M
    ):
    """
    Returns affine transform of x
=======
def affine_transform(x1, x2, x3, M):
    """Returns affine transform of x
>>>>>>> 9f69cead

    Args:
        x1 (np-array):
            X-coordinate of original
        x2 (np-array):
            Y-coordinate of original
        x3 (np-array):
            Z-coordinate of original
        M (2d-array):
            4x4 transformation matrix

    Returns:
        x1 (np-array):
            X-coordinate of transform
        x2 (np-array):
            Y-coordinate of transform
        x3 (np-array):
            Z-coordinate of transform

    """
    y1 = np.multiply(M[0,0],x1) + np.multiply(M[0,1],x2) + np.multiply(M[0,2],x3) + M[0,3]
    y2 = np.multiply(M[1,0],x1) + np.multiply(M[1,1],x2) + np.multiply(M[1,2],x3) + M[1,3]
    y3 = np.multiply(M[2,0],x1) + np.multiply(M[2,1],x2) + np.multiply(M[2,2],x3) + M[2,3]
    return (y1,y2,y3)

def coords_to_voxelidxs(coords,vol_def):
    """
    Maps coordinates to linear voxel indices

    Args:
        coords (3*N matrix or 3xPxQ array):
            (x,y,z) coordinates
        vol_def (nibabel object):
            Nibabel object with attributes .affine (4x4 voxel to coordinate transformation matrix from the images to be sampled (1-based)) and shape (1x3 volume dimension in voxels)

    Returns:
        linidxsrs (np.ndarray):
            N-array or PxQ matrix of Linear voxel indices
    """
    mat = np.array(vol_def.affine)

    # Check that coordinate transformation matrix is 4x4
    if (mat.shape != (4,4)):
        sys.exit('Error: Matrix should be 4x4')

    rs = coords.shape
    if (rs[0] != 3):
        sys.exit('Error: First dimension of coords should be 3')

    if (np.size(rs) == 2):
        nCoordsPerNode = 1
        nVerts = rs[1]
    elif (np.size(rs) == 3):
        nCoordsPerNode = rs[1]
        nVerts = rs[2]
    else:
        sys.exit('Error: Coordindates have %d dimensions, not supported'.format(np.size(rs)))

    # map to 3xP matrix (P coordinates)
    coords = np.reshape(coords,[3,-1])
    coords = np.vstack([coords,np.ones((1,rs[1]))])

    ijk = np.linalgifti.solve(mat,coords)
    ijk = np.rint(ijk)[0:3,:]
    # Now set the indices out of range to -1
    for i in range(3):
        ijk[i,ijk[i,:]>=vol_def.shape[i]]=-1
    return ijk

def vol_to_surf(
    volumes,
    space='SUIT',
    ignore_zeros=False,
    depths=[0,0.2,0.4,0.6,0.8,1.0],
    stats='nanmean',
    outer_surf_gifti=None,
    inner_surf_gifti=None
    ):
    """Maps volume data onto a surface, defined by inner and outer surface.

    Function enables mapping of volume-based data onto the vertices of a
    surface. For each vertex, the function samples the volume along the line
    connecting the two surfaces. The points along the line
    are specified in the variable 'depths'. default is to sample at 5
    locations between white an gray matter surface. Set 'depths' to 0 to
    sample only along the white matter surface, and to 0.5 to sample along
    the mid-gray surface.
    The averaging across the sampled points for each vertex is dictated by
    the variable 'stats'. For functional activation, use 'mean' or
    'nanmean'. For discrete label data, use 'mode'.

    @author joern.diedrichsen@googlemail.com, Feb 2019 (Python conversion: switt)

    Args:
        volumes (list or nib obj):
            List of filenames/nib objs, or nib obj to be mapped
        space (string):
            Normalization space: 'SUIT' (default), 'FSL', 'SPM'
        ignore_zeros (bool):
            Should zeros be ignored in mapping? default: False
        depths (array-like):
            Depths of points along line at which to map (0=white/gray, 1=pial).
            DEFAULT: [0.0,0.2,0.4,0.6,0.8,1.0]
        stats (lambda function):
            function that calculates the Statistics to be evaluated.
            'nanmean': default and used for activation data
            'mode': used when discrete labels are sampled. The most frequent label is assigned.
        outer_surf_gifti (string or nibabel.GiftiImage):
            optional pial surface, filename or loaded gifti object, overwrites space
        inner_surf_gifti (string or nibabel.GiftiImage):
            White surface, filename or loaded gifti object, overwrites space

    Returns:
        mapped_data (numpy.array):
            A Data array for the mapped data
    """
    # Get the surface files
    if inner_surf_gifti is None:
        inner_surf_gifti = f'PIAL_{space}.surf.gii'
    if outer_surf_gifti is None:
        outer_surf_gifti = f'WHITE_{space}.surf.gii'

    inner = os.path.join(_base_dir,'surfaces',inner_surf_gifti)
    inner_surf_giftiImage = nb.load(inner)
    outer = os.path.join(_base_dir,'surfaces',outer_surf_gifti)
    outer_surf_giftiImage = nb.load(outer)

    # Get the vertices and check that the numbers are the same
    c1 = inner_surf_giftiImage.darrays[0].data
    c2 = outer_surf_giftiImage.darrays[0].data
    num_verts = c1.shape[0]
    if c2.shape[0] != num_verts:
        sys.exit('Error: White and pial surfaces should have same number of vertices.')

    # Prepare the mapping
    firstGood = None
    depths = np.array(depths)
    numPoints = len(depths)

    # Make a list of the files to be mapped
    Vols = []
    if type(volumes) is not list:
        volumes = [volumes]

    # Make a list of the files to be mapped
    for i in range(len(volumes)):
        if (type(volumes[i]) is nb.Nifti2Image) or (type(volumes[i]) is nb.Nifti1Image):
            Vols.append(volumes[i])
            firstGood = i
        else:
            try:
                a = nb.load(volumes[i])
                Vols.append(a)
                firstGood = i
            except:
                print(f'File {volumes[i]} could not be opened')
                Vols.append(None)

    if firstGood is None:
        sys.exit('Error: None of the images could be opened.')

    # Get the indices for all the points being sampled
    indices = np.zeros((numPoints,num_verts,3),dtype=int)
    for i in range(numPoints):
        c = (1-depths[i])*c1.T+depths[i]*c2.T
        ijk = coords_to_voxelidxs(c,Vols[firstGood])
        indices[i] = ijk.T

    # Read the data and map it
    data = np.zeros((numPoints,num_verts))
    mapped_data = np.zeros((num_verts,len(Vols)))
    for v,vol in enumerate(Vols):
        if vol is None:
            pass
        else:
            X = vol.get_data()
            if ignore_zeros:
                X[X==0] = np.nan
            for p in range(numPoints):
                data[p,:] = X[indices[p,:,0],indices[p,:,1],indices[p,:,2]]
                outside = (indices[p,:,:]<0).any(axis=1) # These are vertices outside the volume
                data[p,outside] = np.nan

            # Determine the right statistics - if function - call it
            if stats=='nanmean':
                mapped_data[:,v] = np.nanmean(data,axis=0)
            elif stats=='mode':
                mapped_data[:,v],_ = ss.mode(data,axis=0)
            elif callable(stats):
                mapped_data[:,v] = stats(data)

    return mapped_data

def make_func_gifti(
    data,
    anatomical_struct='Cerebellum',
    column_names=[]
    ):
    """Generates a function GiftiImage from a numpy array

    @author joern.diedrichsen@googlemail.com, Feb 2019 (Python conversion: switt)

    Args:
        data (np.array):
             num_vert x num_col data
        anatomical_struct (string):
            Anatomical Structure for the Meta-data default= 'Cerebellum'
        column_names (list):
            List of strings for names for columns

    Returns:
        FuncGifti (GiftiImage): functional Gifti Image
    """
    num_verts, num_cols = data.shape
    #
    # Make columnNames if empty
    if len(column_names)==0:
        for i in range(num_cols):
            column_names.append("col_{:02d}".format(i+1))

    C = nb.gifti.GiftiMetaData.from_dict({
    'AnatomicalStructurePrimary': anatomical_struct,
    'encoding': 'XML_BASE64_GZIP'})

    E = nb.gifti.gifti.GiftiLabel()
    E.key = 0
    E.label= '???'
    E.red = 1.0
    E.green = 1.0
    E.blue = 1.0
    E.alpha = 0.0

    D = list()
    for i in range(num_cols):
        d = nb.gifti.GiftiDataArray(
            data=np.float32(data[:, i]),
            intent='NIFTI_INTENT_NONE',
            datatype='NIFTI_TYPE_FLOAT32',
            meta=nb.gifti.GiftiMetaData.from_dict({'Name': column_names[i]})
        )
        D.append(d)

    gifti = nb.gifti.GiftiImage(meta=C, darrays=D)
    gifti.labeltable.labels.append(E)

    return gifti

def make_label_gifti(
                    data,
                    anatomical_struct='Cerebellum',
                    label_names=[],
                    column_names=[],
                    label_RGBA=[]
                    ):
    """Generates a label GiftiImage from a numpy array

    @author joern.diedrichsen@googlemail.com, Feb 2019 (Python conversion: switt)

    Args:
        data (np.array):
             num_vert x num_col data
        anatomical_struct (string):
            Anatomical Structure for the Meta-data default= 'Cerebellum'
        label_names (list):
            List of strings for label names
        column_names (list):
            List of strings for names for columns
        label_RGBA (list):
            List of rgba vectors

    Returns:
        gifti (GiftiImage): Label gifti image

    """
    num_verts, num_cols = data.shape
    num_labels = len(np.unique(data))

    # check for 0 labels
    zero_label = 0 in data

    # Create naming and coloring if not specified in varargin
    # Make columnNames if empty
    if len(column_names) == 0:
        for i in range(num_cols):
            column_names.append("col_{:02d}".format(i+1))

    # Determine color scale if empty
    if len(label_RGBA) == 0:
        hsv = plt.cm.get_cmap('hsv',num_labels)
        color = hsv(np.linspace(0,1,num_labels))
        # Shuffle the order so that colors are more visible
        color = color[np.random.permutation(num_labels)]
        label_RGBA = np.zeros([num_labels,4])
        for i in range(num_labels):
            label_RGBA[i] = color[i]
        if zero_label:
            label_RGBA = np.vstack([[0,0,0,1], label_RGBA[1:,]])

    # Create label names
    if len(label_names) == 0:
        idx = 0
        if not zero_label:
            idx = 1
        for i in range(num_labels):
            label_names.append("label-{:02d}".format(i + idx))

    # Create label.gii structure
    C = nb.gifti.GiftiMetaData.from_dict({
        'AnatomicalStructurePrimary': anatomical_struct,
        'encoding': 'XML_BASE64_GZIP'})

    num_labels = np.arange(num_labels)
    E_all = []
    for (label, rgba, name) in zip(num_labels, label_RGBA, label_names):
        E = nb.gifti.gifti.GiftiLabel()
        E.key = label
        E.label= name
        E.red = rgba[0]
        E.green = rgba[1]
        E.blue = rgba[2]
        E.alpha = rgba[3]
        E.rgba = rgba[:]
        E_all.append(E)

    D = list()
    for i in range(num_cols):
        d = nb.gifti.GiftiDataArray(
            data=np.float32(data[:, i]),
            intent='NIFTI_INTENT_LABEL',
            datatype='NIFTI_TYPE_UINT8',
            meta=nb.gifti.GiftiMetaData.from_dict({'Name': column_names[i]})
        )
        D.append(d)

    # Make and return the gifti file
    gifti = nb.gifti.GiftiImage(meta=C, darrays=D)
    gifti.labeltable.labels.extend(E_all)
    return gifti

def get_gifti_column_names(
    gifti
    ):
<<<<<<< HEAD
    """
    Returns the column names from a gifti file (*.label.gii or *.func.gii)

    Args:
        gifti (gifti image):
            Nibabel Gifti image 
=======
    """Returns the column names from a functional gifti file.
    @author: jdiedrichsen

    Args:
        G (gifti image):
            Nibabel Gifti image
>>>>>>> 9f69cead

    Returns:
        names (list):
            List of column names from gifti object attribute data arrays

    """
    N = len(gifti.darrays)
    names = []
    for n in range(N):
        for i in range(len(gifti.darrays[n].meta.data)):
            if 'Name' in gifti.darrays[n].meta.data[i].name:
                names.append(gifti.darrays[n].meta.data[i].value)
    return names

def get_gifti_colortable(
    gifti,
    ignore_0=True
    ):
<<<<<<< HEAD
    """Returns the RGBA color table and matplotlib cmap from gifti object (*.label.gii)

    Args:
        gifti (gifti image):
            Nibabel Gifti image 
=======
    """Returns the RGBA color table from a label gifti.

    Args:
        G (gifti image):
            Nibabel Gifti image
>>>>>>> 9f69cead

    Returns:
        rgba (np.ndarray):
            N x 4 of RGB values
        
        cmap (mpl obj):
            matplotlib colormap

    @author: maedbhking
    """
    labels = gifti.labeltable.labels

    rgba = np.zeros((len(labels),4))
    for i,label in enumerate(labels):
        rgba[i,] = labels[i].rgba
    
    if ignore_0:
        rgba = rgba[1:]
        labels = labels[1:]

    cmap = LinearSegmentedColormap.from_list('mylist', rgba, N=len(rgba))
    mpl.cm.register_cmap("mycolormap", cmap)

    return rgba, cmap

def get_gifti_anatomical_struct(
    gifti
    ):
    """
    Returns the primary anatomical structure for a gifti object (*.label.gii or *.func.gii)

    Args:
<<<<<<< HEAD
        gifti (gifti image):
            Nibabel Gifti image 
=======
        G (gifti image):
            Nibabel Gifti image
>>>>>>> 9f69cead

    Returns:
        anatStruct (string):
            AnatomicalStructurePrimary attribute from gifti object

    @author: jdiedrichsen (Python conversion: switt)
    """
    N = len(gifti._meta.data)
    anatStruct = []
    for i in range(N):
        if 'AnatomicalStructurePrimary' in gifti._meta.data[i].name:
            anatStruct.append(gifti._meta.data[i].value)
    return anatStruct

def get_gifti_labels(
    gifti
    ):
    """Returns labels from gifti object (*.label.gii)

    Args:
        gifti (gifti image):
            Nibabel Gifti image 

    Returns:
        labels (list):
            labels from gifti object
    @author: maedbhking
    """
    # labels = img.labeltable.get_labels_as_dict().values()
    label_dict = gifti.labeltable.get_labels_as_dict()
    labels = list(label_dict.values())
    return labels

def save_colorbar(
    gifti, 
    outpath
    ):
    """plots colorbar for gifti object (*.label.gii)
        
    Args:
        gifti (gifti image):
            Nibabel Gifti image 
        outpath (str):
            outpath for colorbar
    
    @author: maedbhking
    """
    _, ax = plt.subplots(figsize=(1,10)) # figsize=(1, 10)

    _, cmap = get_gifti_colortable(gifti)
    labels = get_gifti_labels(gifti)

    bounds = np.arange(cmap.N + 1)

    norm = mpl.colors.BoundaryNorm(bounds, cmap.N)
    cb3 = mpl.colorbar.ColorbarBase(ax, cmap=cmap.reversed(cmap), 
                                    norm=norm,
                                    ticks=bounds,
                                    format='%s',
                                    orientation='vertical',
                                    )
    cb3.set_ticklabels(labels[::-1])  
    cb3.ax.tick_params(size=0)
    cb3.set_ticks(bounds+.5)
    cb3.ax.tick_params(axis='y', which='major', labelsize=30)

    plt.savefig(outpath, bbox_inches='tight', dpi=150)

def plot(
        data, surf=None, underlay='SUIT.shape.gii',
        undermap='Greys', underscale=[-1, 0.5], overlay_type='func', threshold=None,
        cmap=None, label_names=None, cscale=None, borders='borders.txt', alpha=1.0,
        outputfile=None, render='matplotlib', new_figure=False, colorbar=False, cbar_tick_format="%.2g"
        ):
    """
    Visualize cerebellar activity on a flatmap

    Args:
        data (np.array, giftiImage, or name of gifti file):
            Data to be plotted, should be a 28935x1 vector
        surf (str or giftiImage):
            surface file for flatmap (default: FLAT.surf.gii in SUIT pkg)
        underlay (str, giftiImage, or np-array):
            Full filepath of the file determining underlay coloring (default: SUIT.shape.gii in SUIT pkg)
        undermap (str)
            Matplotlib colormap used for underlay (default: gray)
        underscale (array-like)
            Colorscale [min, max] for the underlay (default: [-1, 0.5])
        overlay_type (str)
            'func': functional activation 'label': categories 'rgb': RGB values (default: func)
        threshold (scalar or array-like)
            Threshold for functional overlay. If one value is given, it is used as a positive threshold.
            If two values are given, an positive and negative threshold is used.
        cmap (str)
            Matplotlib colormap used for overlay (defaults to 'jet' if none given)
        label_names (list)
            labelnames for .label.gii (default is None)
        borders (str)
            Full filepath of the borders txt file (default: borders.txt in SUIT pkg)
        cscale (int array)
            Colorscale [min, max] for the overlay, valid input values from -1 to 1 (default: [overlay.max, overlay.min])
        alpha (float)
            Opacity of the overlay (default: 1)
        outputfile (str)
            Name / path to file to save figure (default None)
        render (str)
            Renderer for graphic display 'matplot' / 'opengl'. Dafault is matplotlib
        new_figure (bool)
            By default, flatmap.plot renders the color map into matplotlib's current axis. It new_figure is set to True is will create a new figure
        colorbar (bool)
            By default, colorbar is not plotted into matplotlib's current axis (or new figure if new_figure is set to True)
        cbar_tick_format : str, optional
            Controls how to format the tick labels of the colorbar.
            Ex: use "%i" to display as integers.
            Default='%.2g' for scientific notation.

    Returns:
        ax (matplotlib.axis)
            If render is matplotlib, the function returns the axis

        @author joern.diedrichsen@googlemail.com, Feb 2019 (Python conversion: switt, maedbhking)
    """
    # default directory
    if surf is None:
        surf = os.path.join(_surf_dir,'FLAT.surf.gii')

    # load topology
    flatsurf = nb.load(surf)
    vertices = flatsurf.darrays[0].data
    faces    = flatsurf.darrays[1].data

    # Load the overlay if it's a string
    if type(data) is str:
        data = nb.load(data)

    # If it is a giftiImage, figure out colormap
    if type(data) is nb.gifti.gifti.GiftiImage:
        if overlay_type == 'label':
            _, cmap = get_gifti_colortable(data)
            if label_names is None:
                labels = data.labeltable
                label_names = list(labels.get_labels_as_dict().values())
        data_arr = data.darrays[0].data

    # If it's a nd array, copy `data` arr
    if type(data) is np.ndarray:
        data_arr = np.copy(data)

    # If 2d-array, take the first column only
    if data_arr.ndim>1:
        data_arr = data_arr[:,0]
    # depending on data type - type cast into int
    if overlay_type=='label':
        i = np.isnan(data_arr)
        data_arr = data_arr.astype(int)
        data_arr[i]=0

    # create label names if they don't exist
    if overlay_type=='label' and label_names is None:
        num_labels = len(np.unique(data_arr))
        label_names = []
        # check for 0 labels
        zero_label = 0 in data_arr
        idx = 1
        if zero_label:
            idx = 0
        for i in range(num_labels):
            label_names.append("label-{:02d}".format(i + idx))

    # map the overlay to the faces
    overlay_color, cmap, cscale = _map_color(faces=faces, data=data_arr, cscale=cscale, cmap=cmap, threshold=threshold)

    # Load underlay and assign color
    if type(underlay) is not np.ndarray:
        if os.path.isfile(underlay):
            underlay = nb.load(underlay).darrays[0].data
        else:
            underlay = os.path.join(os.path.join(_surf_dir, underlay))
            underlay = nb.load(underlay).darrays[0].data
    underlay_color,_,_ = _map_color(faces=faces, data=underlay, cscale=underscale, cmap=undermap)

    # Combine underlay and overlay: For Nan overlay, let underlay shine through
    face_color = underlay_color * (1-alpha) + overlay_color * alpha
    i = np.isnan(face_color.sum(axis=1))
    face_color[i,:]=underlay_color[i,:]
    face_color[i,3]=1.0

    # If present, get the borders
    if borders is not None:
        if os.path.isfile(underlay):
            borders = np.genfromtxt(borders, delimiter=',')
        else:
            borders = os.path.join(os.path.join(_surf_dir, borders))

    # Render with Matplotlib
    ax = _render_matplotlib(vertices, faces, face_color, borders, new_figure)

    # set up colorbar
    if colorbar:
        if overlay_type=='label':
            cbar = _colorbar_label(ax, cmap, cscale, cbar_tick_format, label_names)
        elif overlay_type=='func':
            cbar = _colorbar_func(ax, cmap, cscale, cbar_tick_format)

    return ax

def _map_color(
    faces,
    data,
    cscale=None,
    cmap=None,
    threshold=None
    ):
    """
    Maps data from vertices to faces, scales the values, and
    then looks up the RGB values in the color map

    Args:
        faces (nd.array)
            Array of Faces
        data (1d-np-array)
            Numpy Array of values to scale. If integer, if it is not scaled
        cscale (array like)
            (min,max) of the scaling of the data
        cmap (str, or matplotlib.colors.Colormap)
            The Matplotlib colormap
        threshold (array like)
            (lower, upper) threshold for data display -
             only data x<lower and x>upper will be plotted
            if one value is given (-inf) is assumed for the lower

        @author: maedbhking
    """

    # When continuous data, scale and threshold
    if data.dtype.kind == 'f':
        # if threshold is given, threshold the data
        if threshold is not None:
            if np.isscalar(threshold):
                threshold=np.array([-np.inf,threshold])
            data[~np.logical_and(data>threshold[0], data<threshold[1])]=np.nan

        # if scale not given, find it
        if cscale is None:
            cscale = np.array([np.nanmin(data), np.nanmax(data)])

        # scale the data
        data = ((data - cscale[0]) / (cscale[1] - cscale[0]))

    elif data.dtype.kind == 'i':
        if cscale is None:
            cscale = np.array([np.nanmin(data), np.nanmax(data)])

    # Map the values from vertices to faces and integrate
    numFaces = faces.shape[0]
    face_value = np.zeros((3,numFaces),dtype = data.dtype)
    for i in range(3):
        face_value[i,:] = data[faces[:,i]]

    if data.dtype.kind == 'i':
        face_value,_ = ss.mode(face_value,axis=0)
        face_value = face_value.reshape((numFaces,))
    else:
        with warnings.catch_warnings():
            warnings.simplefilter("ignore", category=RuntimeWarning)
            face_value = np.nanmean(face_value, axis=0)

    # Get the color map
    if type(cmap) is str:
        cmap = plt.get_cmap(cmap)
    elif type(cmap) is np.ndarray:
        cmap = ListedColormap(cmap)
    elif cmap is None:
        cmap = plt.get_cmap('jet')

    # Map the color
    color_data = cmap(face_value)

    # Set missing data 0 for int or NaN for float to NaN
    if data.dtype.kind == 'f':
        color_data[np.isnan(face_value),:]=np.nan
    elif data.dtype.kind == 'i':
        color_data[face_value==0,:]=np.nan

    return color_data, cmap, cscale

def _colorbar_label(
    ax,
    cmap,
    cscale,
    cbar_tick_format,
    label_names
    ):
    """adds colorbar to figure

    Args:
        ax (matplotlib.axes.Axes)
            Pre-existing axes for the plot.
        cmap (str, or matplotlib.colors.Colormap)
            The Matplotlib colormap
        cscale (array like)
            (min,max) of the scaling of the data
        cbar_tick_format : str, optional
            Controls how to format the tick labels of the colorbar.
            Ex: use "%i" to display as integers.
            Default='%.2g' for scientific notation.
        label_names (list)
            List of strings for label names

    @author: maedbhking
    """
    # check if there is a 0 label and adjust colorbar accordingly
    if cscale[0]==0:
        cmap.N = cmap.N-1
        label_names = label_names[1:]
    # set up colorbar
    cax, _ = make_axes(ax, location='right', fraction=.15,
                        shrink=.5, pad=.0, aspect=10.)
    norm = Normalize(vmin=cscale[0], vmax=cscale[1])
    ticks = np.arange(1,len(label_names)+1)+0.5
    bounds = np.arange(1,len(label_names)+2)
    proxy_mappable = ScalarMappable(cmap=cmap, norm=norm)
    cbar = plt.colorbar(
        proxy_mappable, cax=cax, ticks=ticks,
        boundaries=bounds, spacing='proportional',
        format=cbar_tick_format, orientation='vertical')

    cbar.ax.set_yticklabels(label_names)

    return cbar

def _colorbar_func(
    ax,
    cmap,
    cscale,
    cbar_tick_format
    ):
    """adds colorbar to figure

    Args:
        ax (matplotlib.axes.Axes)
            Pre-existing axes for the plot.
        cmap (str, or matplotlib.colors.Colormap)
            The Matplotlib colormap
        cscale (array like)
            (min,max) of the scaling of the data
        cbar_tick_format : str, optional
            Controls how to format the tick labels of the colorbar.
            Ex: use "%i" to display as integers.
            Default='%.2g' for scientific notation.

    @author: maedbhking
    """
    nb_ticks = 5
    # ...unless we are dealing with integers with a small range
    # in this case, we reduce the number of ticks
    if cbar_tick_format == "%i" and cscale[1] - cscale[0] < nb_ticks:
        ticks = np.arange(cscale[0], cscale[1] + 1)
    else:
        ticks = np.linspace(cscale[0], cscale[1], nb_ticks)

    # set up colorbar
    cax, kw = make_axes(ax, location='right', fraction=.15,
                        shrink=.5, pad=.0, aspect=10.)
    bounds = np.linspace(cscale[0], cscale[1], cmap.N)
    norm = Normalize(vmin=cscale[0], vmax=cscale[1])

    proxy_mappable = ScalarMappable(cmap=cmap, norm=norm)
    cbar = plt.colorbar(
        proxy_mappable, cax=cax, ticks=ticks,
        boundaries=bounds, spacing='proportional',
        format=cbar_tick_format, orientation='vertical')

    return cbar

def _render_matplotlib(
    vertices,
    faces,
    face_color,
    borders,
    new_figure
    ):
    """
    Render the data in matplotlib: This is segmented to allow for openGL renderer

    Args:
        vertices (np.ndarray)
            Array of vertices
        faces (nd.array)
            Array of Faces
        face_color (nd.array)
            RGBA array of color and alpha of all vertices
        borders (np.ndarray)
            default is None
        new_figure (bool)
            Create new Figure or render in currrent axis

    @author: jdiedrichsen, maedbhking
    """
    patches = []
    for i in range(faces.shape[0]):
        polygon = Polygon(vertices[faces[i],0:2], True)
        patches.append(polygon)
    p = PatchCollection(patches)
    p.set_facecolor(face_color)
    p.set_linewidth(0.0)

    # Get the current axis and plot it
    if new_figure:
        fig = plt.figure(figsize=(7,7))
    ax = plt.gca()
    ax.add_collection(p)
    xrang = [np.nanmin(vertices[:,0]),np.nanmax(vertices[:,0])]
    yrang = [np.nanmin(vertices[:,1]),np.nanmax(vertices[:,1])]

    ax.set_xlim(xrang[0],xrang[1])
    ax.set_ylim(yrang[0],yrang[1])
    ax.axis('equal')
    ax.axis('off')

    if borders is not None:
        ax.plot(borders[:,0],borders[:,1],color='k',
                marker='.', linestyle=None,
                markersize=2,linewidth=0)
    return ax
<|MERGE_RESOLUTION|>--- conflicted
+++ resolved
@@ -27,7 +27,6 @@
 _base_dir = os.path.dirname(os.path.abspath(__file__))
 _surf_dir = os.path.join(_base_dir, 'surfaces')
 
-<<<<<<< HEAD
 def affine_transform(
     x1, 
     x2, 
@@ -36,10 +35,6 @@
     ):
     """
     Returns affine transform of x
-=======
-def affine_transform(x1, x2, x3, M):
-    """Returns affine transform of x
->>>>>>> 9f69cead
 
     Args:
         x1 (np-array):
@@ -65,7 +60,10 @@
     y3 = np.multiply(M[2,0],x1) + np.multiply(M[2,1],x2) + np.multiply(M[2,2],x3) + M[2,3]
     return (y1,y2,y3)
 
-def coords_to_voxelidxs(coords,vol_def):
+def coords_to_voxelidxs(
+    coords,
+    vol_def
+    ):
     """
     Maps coordinates to linear voxel indices
 
@@ -382,21 +380,12 @@
 def get_gifti_column_names(
     gifti
     ):
-<<<<<<< HEAD
     """
     Returns the column names from a gifti file (*.label.gii or *.func.gii)
 
     Args:
         gifti (gifti image):
             Nibabel Gifti image 
-=======
-    """Returns the column names from a functional gifti file.
-    @author: jdiedrichsen
-
-    Args:
-        G (gifti image):
-            Nibabel Gifti image
->>>>>>> 9f69cead
 
     Returns:
         names (list):
@@ -415,19 +404,11 @@
     gifti,
     ignore_0=True
     ):
-<<<<<<< HEAD
     """Returns the RGBA color table and matplotlib cmap from gifti object (*.label.gii)
 
     Args:
         gifti (gifti image):
             Nibabel Gifti image 
-=======
-    """Returns the RGBA color table from a label gifti.
-
-    Args:
-        G (gifti image):
-            Nibabel Gifti image
->>>>>>> 9f69cead
 
     Returns:
         rgba (np.ndarray):
@@ -460,13 +441,8 @@
     Returns the primary anatomical structure for a gifti object (*.label.gii or *.func.gii)
 
     Args:
-<<<<<<< HEAD
         gifti (gifti image):
             Nibabel Gifti image 
-=======
-        G (gifti image):
-            Nibabel Gifti image
->>>>>>> 9f69cead
 
     Returns:
         anatStruct (string):
