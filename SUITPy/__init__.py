--- conflicted
+++ resolved
@@ -6,14 +6,10 @@
 import pkg_resources
 import warnings
 
-<<<<<<< HEAD
-=======
 from distutils.version import LooseVersion
 
 from .version import _check_module_dependencies, __version__
-from warnings import warn
 
->>>>>>> fbd79759
 from .atlas import (fetch_king_2019,
                     fetch_buckner_2011,
                     fetch_diedrichsen_2009,
@@ -62,11 +58,4 @@
 __all__ = [fetch_king_2019, fetch_buckner_2011, fetch_diedrichsen_2009,
         fetch_ji_2019, fetch_xue_2021, vol_to_surf, make_func_gifti,
         make_label_gifti, get_gifti_column_names, get_gifti_colortable,
-<<<<<<< HEAD
-        get_gifti_anatomical_struct, plot]
-=======
-        get_gifti_anatomical_struct, get_gifti_labels, save_colorbar, plot]
-
-warn("Fetchers from the SUITPy.atlas module will be "
-     "updated in later versions as new atlases become available", FutureWarning)
->>>>>>> fbd79759
+        get_gifti_anatomical_struct, plot]