--- conflicted
+++ resolved
@@ -185,12 +185,7 @@
     For more details, see
     https://github.com/DiedrichsenLab/cerebellar_atlases/tree/master/Diedrichsen_2009
     """
-<<<<<<< HEAD
-
-    suffixes = ['desc-confid_space-SUIT.nii', 'dseg.label.gii', 'space-MNI_dseg.nii', 'space-SUIT_dseg.nii']
-=======
     suffixes = ['dseg.label.gii', 'space-MNI_dseg.nii', 'space-SUIT_dseg.nii']
->>>>>>> fbd79759
 
     if base_url is None:
         base_url = ('https://github.com/DiedrichsenLab/cerebellar_atlases/raw/master/Diedrichsen_2009')
